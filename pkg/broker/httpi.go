--- conflicted
+++ resolved
@@ -36,16 +36,10 @@
 	send := func(event, data string) error {
 		defer func() {
 			if r := recover(); r != nil {
-<<<<<<< HEAD
-				stackTrace := make([]byte, 20480)
-				stackSize := runtime.Stack(stackTrace, true)
-				log.S("panic", fmt.Sprintf("%v", r)).
-=======
 				stackTrace := make([]byte, 10240)
 				stackSize := runtime.Stack(stackTrace, true)
 				log.S("client_id", clientID).
 					S("panic", fmt.Sprintf("%v", r)).
->>>>>>> 091321f7
 					I("stack_size", stackSize).
 					S("stack_trace", string(stackTrace)).
 					ErrorS("recover from panic")
@@ -57,11 +51,7 @@
 		if err != nil {
 			return err
 		}
-<<<<<<< HEAD
-		if lwritten == len(msg) {
-=======
 		if lwritten > 0 {
->>>>>>> 091321f7
 			f.Flush()
 		}
 		return nil
@@ -69,21 +59,6 @@
 
 	sendChan := make(chan *Message, 1024)
 	go func() {
-<<<<<<< HEAD
-		var m *Message
-		for {
-			select {
-			case <-closeCh:
-				return
-			case m = <-sendChan:
-				if nil == m {
-					return
-				}
-				err := send(m.Event, string(m.Data))
-				if extraWork != nil {
-					extraWork(m, err)
-				}
-=======
 		for m := range sendChan {
 			if closing {
 				continue
@@ -91,7 +66,6 @@
 			err := send(m.Event, string(m.Data))
 			if extraWork != nil {
 				extraWork(m, err)
->>>>>>> 091321f7
 			}
 		}
 	}()
